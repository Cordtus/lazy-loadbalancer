import fs from 'fs';
import path from 'path';
import { fileURLToPath } from 'url';
import { ChainEntry } from './types.js';
<<<<<<< HEAD
import { appLogger as logger } from './logger.js';
=======
import logger from './logger.js';
>>>>>>> a1e2e602

// Workaround for __dirname in ES module
export function getDirName(metaUrl: string): string {
  const __filename = fileURLToPath(metaUrl);
  return path.dirname(__filename);
}

const CHAINS_FILE_PATH = path.resolve(getDirName(import.meta.url), '../data/chains.json');
const REJECTED_IPS_FILE_PATH = path.resolve(getDirName(import.meta.url), '../data/rejected_ips.json');
const GOOD_IPS_FILE_PATH = path.resolve(getDirName(import.meta.url), '../data/good_ips.json');
const LOGS_DIR_PATH = path.resolve(getDirName(import.meta.url), '../logs');

export function ensureFilesExist() {
  if (!fs.existsSync(path.dirname(CHAINS_FILE_PATH))) {
    fs.mkdirSync(path.dirname(CHAINS_FILE_PATH), { recursive: true });
  }
  if (!fs.existsSync(CHAINS_FILE_PATH)) {
    fs.writeFileSync(CHAINS_FILE_PATH, JSON.stringify({}));
  }
  if (!fs.existsSync(REJECTED_IPS_FILE_PATH)) {
    fs.writeFileSync(REJECTED_IPS_FILE_PATH, JSON.stringify([]));
  }
  if (!fs.existsSync(GOOD_IPS_FILE_PATH)) {
    fs.writeFileSync(GOOD_IPS_FILE_PATH, JSON.stringify({}));
  }
  if (!fs.existsSync(LOGS_DIR_PATH)) {
    fs.mkdirSync(LOGS_DIR_PATH);
  }
}

export function loadChainsData(): Record<string, ChainEntry> {
  if (!fs.existsSync(path.dirname(CHAINS_FILE_PATH))) {
    fs.mkdirSync(path.dirname(CHAINS_FILE_PATH), { recursive: true });
  }
  ensureFilesExist();
  try {
    const data = fs.readFileSync(CHAINS_FILE_PATH, 'utf-8');
    const parsedData = JSON.parse(data);
    logger.info(`Loaded chains data: ${JSON.stringify(parsedData, null, 2)}`);
    return parsedData;
  } catch (error) {
    logger.error('Error reading chains file:', error);
    return {};
  }
}

export function saveChainsData(chainsData: Record<string, ChainEntry>) {
  if (!fs.existsSync(path.dirname(CHAINS_FILE_PATH))) {
    fs.mkdirSync(path.dirname(CHAINS_FILE_PATH), { recursive: true });
  }
  try {
    const existingData = loadChainsData();
    const updatedData = { ...existingData, ...chainsData };
    fs.writeFileSync(CHAINS_FILE_PATH, JSON.stringify(updatedData, null, 2));
    logger.info('Chains data saved.');
  } catch (error) {
    logger.error('Error writing chains file:', error);
  }
}

export function loadRejectedIPs(): Set<string> {
  if (!fs.existsSync(path.dirname(REJECTED_IPS_FILE_PATH))) {
    fs.mkdirSync(path.dirname(REJECTED_IPS_FILE_PATH), { recursive: true });
  }
  ensureFilesExist();
  try {
    const data = fs.readFileSync(REJECTED_IPS_FILE_PATH, 'utf-8');
    return new Set(JSON.parse(data));
  } catch (error) {
    console.error('Error reading rejected IPs file:', error);
    return new Set();
  }
}

export function saveRejectedIPs(rejectedIPs: Set<string>) {
  if (!fs.existsSync(path.dirname(REJECTED_IPS_FILE_PATH))) {
    fs.mkdirSync(path.dirname(REJECTED_IPS_FILE_PATH), { recursive: true });
  }
  try {
    fs.writeFileSync(REJECTED_IPS_FILE_PATH, JSON.stringify(Array.from(rejectedIPs), null, 2));
    console.log('Rejected IPs saved.');
  } catch (error) {
    console.error('Error writing rejected IPs file:', error);
  }
}

export function loadGoodIPs(): Record<string, number> {
  if (!fs.existsSync(path.dirname(GOOD_IPS_FILE_PATH))) {
    fs.mkdirSync(path.dirname(GOOD_IPS_FILE_PATH), { recursive: true });
  }
  ensureFilesExist();
  try {
    const data = fs.readFileSync(GOOD_IPS_FILE_PATH, 'utf-8');
    return JSON.parse(data);
  } catch (error) {
    console.error('Error reading good IPs file:', error);
    return {};
  }
}

export function saveGoodIPs(goodIPs: Record<string, number>) {
  if (!fs.existsSync(path.dirname(GOOD_IPS_FILE_PATH))) {
    fs.mkdirSync(path.dirname(GOOD_IPS_FILE_PATH), { recursive: true });
  }
  try {
    fs.writeFileSync(GOOD_IPS_FILE_PATH, JSON.stringify(goodIPs, null, 2));
    console.log('Good IPs saved.');
  } catch (error) {
    console.error('Error writing good IPs file:', error);
  }
}

export function logToFile(moduleName: string, message: string) {
  ensureFilesExist();
  const logFilePath = path.resolve(LOGS_DIR_PATH, `${moduleName}.log`);
  fs.appendFileSync(logFilePath, `${new Date().toISOString()} - ${message}\n`);
}<|MERGE_RESOLUTION|>--- conflicted
+++ resolved
@@ -2,11 +2,7 @@
 import path from 'path';
 import { fileURLToPath } from 'url';
 import { ChainEntry } from './types.js';
-<<<<<<< HEAD
 import { appLogger as logger } from './logger.js';
-=======
-import logger from './logger.js';
->>>>>>> a1e2e602
 
 // Workaround for __dirname in ES module
 export function getDirName(metaUrl: string): string {
