import express, { Request, Response } from 'express';
import { crawlNetwork, startCrawling } from './crawler.js';
import { fetchChainData, fetchChains, checkAndUpdateChains } from './fetchChains.js';
import { loadChainsData, saveChainsData, ensureFilesExist } from './utils.js';
import { balancerLogger as logger } from './logger.js';
import config from './config.js';
import { ChainEntry } from './types.js';
import fetch from 'node-fetch';

const app = express();
const PORT = config.port;

ensureFilesExist();

let chainsData: Record<string, ChainEntry> = loadChainsData();
const rpcIndexMap: Record<string, number> = {};

async function updateChainData(chainName: string): Promise<void> {
  try {
    const chainData = await fetchChainData(chainName);
    if (chainData) {
<<<<<<< HEAD
      chainsData[chainName] = { ...chainsData[chainName], ...chainData };
      saveChainsData(chainsData);
      await crawlNetwork(chainName, chainsData[chainName]['rpc-addresses']);
=======
      const currentChainsData = loadChainsData();
      currentChainsData[chainName] = {
        ...currentChainsData[chainName],
        ...chainData,
        'rpc-addresses': [...new Set([
          ...(currentChainsData[chainName]?.['rpc-addresses'] || []),
          ...chainData['rpc-addresses']
        ])],
        lastUpdated: new Date().toISOString()
      };
      saveChainsData(currentChainsData);

      await crawlNetwork(chainName, currentChainsData[chainName]['rpc-addresses']);
>>>>>>> a1e2e602
    }
  } catch (error) {
    logger.error('Error updating chain data:', error);
    throw new Error(`Failed to update chain data: ${(error as Error).message}`);
  }
}

async function updateEndpointData(chainName: string): Promise<void> {
  try {
    const chainEntry = chainsData[chainName];
    if (!chainEntry) {
      throw new Error(`Chain ${chainName} does not exist.`);
    }
    await crawlNetwork(chainName, chainEntry['rpc-addresses']);
  } catch (error) {
    logger.error('Error updating endpoint data:', error);
    throw new Error(`Failed to update endpoint data: ${(error as Error).message}`);
  }
}

async function speedTest(chainName: string): Promise<{
  totalRequests: number;
  avgTimePerRequest: number;
  requestsPerSecond: number;
}> {
  const chainEntry = chainsData[chainName];
  if (!chainEntry) {
    throw new Error(`Chain ${chainName} does not exist.`);
  }

  const rpcAddresses = chainEntry['rpc-addresses'];
  const results: number[] = [];
  const exclusionList = new Set<string>();

  for (const rpcAddress of rpcAddresses) {
    if (exclusionList.has(rpcAddress)) continue;

    try {
      const startTime = Date.now();
      const response = await fetch(`${rpcAddress}/status`);
      const endTime = Date.now();
      if (response.status === 429 || !response.ok) {
        exclusionList.add(rpcAddress);
      } else {
        results.push(endTime - startTime);
      }
    } catch (error) {
      logger.error(`Error testing ${rpcAddress}:`, error);
      exclusionList.add(rpcAddress);
    }
  }

  const totalRequests = results.length;
  const totalTime = results.reduce((acc, curr) => acc + curr, 0);
  const avgTimePerRequest = totalTime / totalRequests;
  const requestsPerSecond = 1000 / avgTimePerRequest;

  logger.info(`Total requests: ${totalRequests}`);
  logger.info(`Average time per request: ${avgTimePerRequest} ms`);
  logger.info(`Requests per second: ${requestsPerSecond}`);

  return { totalRequests, avgTimePerRequest, requestsPerSecond };
}

async function proxyRequest(chain: string, endpoint: string, res: Response): Promise<void> {
  const rpcAddresses = chainsData[chain]?.['rpc-addresses'];
  if (!rpcAddresses || rpcAddresses.length === 0) {
    res.status(500).send('No RPC addresses available for the specified chain.');
    return;
  }

  if (!(chain in rpcIndexMap)) {
    rpcIndexMap[chain] = 0;
  }

  let attempts = 0;
  const maxAttempts = Math.min(3, rpcAddresses.length);

  while (attempts < maxAttempts) {
    const rpcAddress = rpcAddresses[rpcIndexMap[chain]];
    const url = `${rpcAddress.replace(/\/$/, '')}/${endpoint}`;
    logger.info(`Proxying request to: ${url}`);

    try {
      const response = await fetch(url);
      if (response.ok) {
        const data = await response.json();
        res.json(data);
        rpcIndexMap[chain] = (rpcIndexMap[chain] + 1) % rpcAddresses.length;
        return;
      }
    } catch (error) {
      logger.error(`Error proxying request to ${url}:`, error);
    }

    rpcIndexMap[chain] = (rpcIndexMap[chain] + 1) % rpcAddresses.length;
    attempts++;
  }

  res.status(500).send('Error proxying request to all available RPC addresses.');
}

app.use(express.json());

app.post('/add-chain', async (req: Request, res: Response) => {
  const { chainName } = req.body;
  if (!chainName) {
    return res.status(400).send('Chain name is required.');
  }

  try {
    await updateChainData(chainName);
    res.send('Chain added and data updated.');
  } catch (error) {
    res.status(500).send(`Error adding chain: ${(error as Error).message}`);
  }
});

app.post('/update-chain-data', async (req: Request, res: Response) => {
  const { chainName } = req.body;
  if (!chainName) {
    return res.status(400).send('Chain name is required.');
  }

  try {
    await updateChainData(chainName);
    res.send(`Chain data for ${chainName} updated.`);
  } catch (error) {
    res.status(500).send(`Error updating chain data: ${(error as Error).message}`);
  }
});

app.post('/update-endpoint-data', async (req: Request, res: Response) => {
  const { chainName } = req.body;
  if (!chainName) {
    return res.status(400).send('Chain name is required.');
  }

  try {
    await updateEndpointData(chainName);
    res.send(`Endpoint data for ${chainName} updated and crawled.`);
  } catch (error) {
    res.status(500).send(`Error updating endpoint data: ${(error as Error).message}`);
  }
});

app.get('/speed-test/:chainName', async (req: Request, res: Response) => {
  const { chainName } = req.params;
  try {
    const result = await speedTest(chainName);
    res.json(result);
  } catch (error) {
    res.status(500).send(`Error during speed test: ${(error as Error).message}`);
  }
});

app.get('/rpc-lb/:chain/*', async (req: Request, res: Response) => {
  const { chain } = req.params;
  const endpoint = req.url.split(`${chain}/`)[1];

  try {
    if (!chainsData[chain]) {
      logger.info(`Chain data for ${chain} not found, updating...`);
      await updateChainData(chain);
    }
    await proxyRequest(chain, endpoint, res);
  } catch (error) {
    res.status(500).send(`Error proxying request: ${(error as Error).message}`);
  }
});

app.post('/update-all-chains', async (req: Request, res: Response) => {
  try {
    await fetchChains();
    res.send('All chains data updated.');
  } catch (error) {
    res.status(500).send(`Error updating all chains: ${(error as Error).message}`);
  }
});

app.post('/:chain/update-chain', async (req: Request, res: Response) => {
  const { chain } = req.params;
  if (!chain) {
    return res.status(400).send('Chain name is required.');
  }

  try {
    await updateChainData(chain);
    res.send(`Chain data for ${chain} updated.`);
  } catch (error) {
    res.status(500).send(`Error updating chain data: ${(error as Error).message}`);
  }
});

app.post('/crawl-all-chains', async (req: Request, res: Response) => {
  try {
    await startCrawling();
    res.send('Crawled all chains.');
  } catch (error) {
    res.status(500).send(`Error crawling all chains: ${(error as Error).message}`);
  }
});

app.post('/:chain/crawl-chain', async (req: Request, res: Response) => {
  const { chain } = req.params;
  try {
    const chainEntry = chainsData[chain];
    if (!chainEntry) {
      return res.status(404).send(`Chain ${chain} not found.`);
    }
    await crawlNetwork(chain, chainEntry['rpc-addresses']);
    res.send(`Crawled chain ${chain}.`);
  } catch (error) {
    res.status(500).send(`Error crawling chain: ${(error as Error).message}`);
  }
});

app.get('/view-chains-data', (req, res) => {
  const chainsData = loadChainsData();
  res.json(chainsData);
});

app.listen(PORT, () => {
  logger.info(`Load balancer running at http://localhost:${PORT}`);
  setInterval(checkAndUpdateChains, config.chains.checkInterval);
});<|MERGE_RESOLUTION|>--- conflicted
+++ resolved
@@ -19,25 +19,9 @@
   try {
     const chainData = await fetchChainData(chainName);
     if (chainData) {
-<<<<<<< HEAD
       chainsData[chainName] = { ...chainsData[chainName], ...chainData };
       saveChainsData(chainsData);
       await crawlNetwork(chainName, chainsData[chainName]['rpc-addresses']);
-=======
-      const currentChainsData = loadChainsData();
-      currentChainsData[chainName] = {
-        ...currentChainsData[chainName],
-        ...chainData,
-        'rpc-addresses': [...new Set([
-          ...(currentChainsData[chainName]?.['rpc-addresses'] || []),
-          ...chainData['rpc-addresses']
-        ])],
-        lastUpdated: new Date().toISOString()
-      };
-      saveChainsData(currentChainsData);
-
-      await crawlNetwork(chainName, currentChainsData[chainName]['rpc-addresses']);
->>>>>>> a1e2e602
     }
   } catch (error) {
     logger.error('Error updating chain data:', error);
